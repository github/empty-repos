name: "Monthly Empty-Repo Report"

on:
  schedule:
    - cron: '0 0 1 * *'  # Runs on the 1st of every month
  workflow_dispatch:
    inputs:
      visibility:
        description: 'Which repos to scan: all, public, or private'
        required: true
        default: 'all'
        type: choice
        options:
          - all
          - public
          - private

permissions:
  contents: read
  issues: write

env:
  SCAN_ORG: github  # ← update with your GitHub org if different

jobs:
  report:
    runs-on: ubuntu-latest

    steps:
      - name: Checkout repository 📂
        uses: actions/checkout@v5

      - name: Generate empty/README-only report 🕵️
        id: report
        uses: actions/github-script@v6
        with:
          github-token: ${{ secrets.GITHUB_TOKEN }}
          script: |
            // Load the scanner module safely
            const { EmptyReposScanner } = require('./scripts/empty-repos-scanner.js');

            // Create scanner instance and run
            const scanner = new EmptyReposScanner(github, context);
            const org = process.env.SCAN_ORG;
            const visibility = '${{ github.event.inputs.visibility || 'all' }}';
<<<<<<< HEAD
            
            await scanner.run(org, visibility);
=======
            const repos = await github.paginate(
              github.rest.repos.listForOrg,
              { org, per_page: 100 }
            );

            const empty = [], readmeOnly = [];

            for (const r of repos) {
              // skip by visibility
              if (visibility === 'public' && r.private) continue;
              if (visibility === 'private' && !r.private) continue;

              // skip archived repos
              if (r.archived) continue;

              let contents;
              try {
                const res = await github.rest.repos.getContent({
                  owner: org,
                  repo: r.name,
                  path: ""
                });
                contents = Array.isArray(res.data) ? res.data : [res.data];
              } catch (e) {
                if (e.status === 409) contents = [];  // empty repo
                else throw e;
              }

              if (contents.length === 0) {
                empty.push(r.full_name);
              } else {
                const nonReadmes = contents.filter(f =>
                  !/^README(\.[a-z]+)?$/i.test(f.name)
                );
                if (nonReadmes.length === 0) {
                  readmeOnly.push(r.full_name);
                }
              }
            }

            if (empty.length + readmeOnly.length === 0) {
              console.log("✔ No matching repos found. Skipping issue.");
              return;
            }

            const today = new Date().toISOString().slice(0,10);
            let body = `# Empty Repo Report for \`${org}\` (${today})\n\n`;
            body += `**Visibility:** ${visibility}\n\n`;
            body += "| Repository | Status |\n| --- | --- |\n";
            for (const u of empty) body += `| ${u} | empty |\n`;
            for (const u of readmeOnly) body += `| ${u} | README-only |\n`;
            body += "\n_Automatically generated on the 1st of each month._";

            await github.rest.issues.create({
              owner: context.repo.owner,
              repo: context.repo.repo,
              title: `Monthly Repo Health: ${org} (${today})`,
              body
            });
            const jsonReport = JSON.stringify({ org, visibility, date: today, empty, readmeOnly });
            core.setOutput('report-json', jsonReport);
>>>>>>> f8c97d08
<|MERGE_RESOLUTION|>--- conflicted
+++ resolved
@@ -43,69 +43,4 @@
             const scanner = new EmptyReposScanner(github, context);
             const org = process.env.SCAN_ORG;
             const visibility = '${{ github.event.inputs.visibility || 'all' }}';
-<<<<<<< HEAD
-            
-            await scanner.run(org, visibility);
-=======
-            const repos = await github.paginate(
-              github.rest.repos.listForOrg,
-              { org, per_page: 100 }
-            );
-
-            const empty = [], readmeOnly = [];
-
-            for (const r of repos) {
-              // skip by visibility
-              if (visibility === 'public' && r.private) continue;
-              if (visibility === 'private' && !r.private) continue;
-
-              // skip archived repos
-              if (r.archived) continue;
-
-              let contents;
-              try {
-                const res = await github.rest.repos.getContent({
-                  owner: org,
-                  repo: r.name,
-                  path: ""
-                });
-                contents = Array.isArray(res.data) ? res.data : [res.data];
-              } catch (e) {
-                if (e.status === 409) contents = [];  // empty repo
-                else throw e;
-              }
-
-              if (contents.length === 0) {
-                empty.push(r.full_name);
-              } else {
-                const nonReadmes = contents.filter(f =>
-                  !/^README(\.[a-z]+)?$/i.test(f.name)
-                );
-                if (nonReadmes.length === 0) {
-                  readmeOnly.push(r.full_name);
-                }
-              }
-            }
-
-            if (empty.length + readmeOnly.length === 0) {
-              console.log("✔ No matching repos found. Skipping issue.");
-              return;
-            }
-
-            const today = new Date().toISOString().slice(0,10);
-            let body = `# Empty Repo Report for \`${org}\` (${today})\n\n`;
-            body += `**Visibility:** ${visibility}\n\n`;
-            body += "| Repository | Status |\n| --- | --- |\n";
-            for (const u of empty) body += `| ${u} | empty |\n`;
-            for (const u of readmeOnly) body += `| ${u} | README-only |\n`;
-            body += "\n_Automatically generated on the 1st of each month._";
-
-            await github.rest.issues.create({
-              owner: context.repo.owner,
-              repo: context.repo.repo,
-              title: `Monthly Repo Health: ${org} (${today})`,
-              body
-            });
-            const jsonReport = JSON.stringify({ org, visibility, date: today, empty, readmeOnly });
-            core.setOutput('report-json', jsonReport);
->>>>>>> f8c97d08
+            await scanner.run(org, visibility);